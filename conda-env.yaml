--- conflicted
+++ resolved
@@ -6,9 +6,5 @@
 
 dependencies:
     - tk
-<<<<<<< HEAD
-    - python=3.11.8
-=======
     - python=3.12
->>>>>>> d68537f2
     - pip